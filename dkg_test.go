package dkg

import (
	"bytes"
	"crypto/elliptic"
	"crypto/rand"
	"encoding/base64"
	"math/big"
	"reflect"
	"testing"
	"time"

	"github.com/ethereum/go-ethereum/crypto"
)

// import "bytes"

func getValidNodeParamsForTesting(t *testing.T) (
	curve elliptic.Curve,
	g2x *big.Int,
	g2y *big.Int,
	zkParam *big.Int,
	timeout time.Duration,
	id *big.Int,
	secretPoly1 ScalarPolynomial,
	secretPoly2 ScalarPolynomial,
) {
<<<<<<< HEAD
	curve = elliptic.P256()
=======
	// curve = elliptic.P256()
	curve = crypto.S256()
	hash = sha512.New512_256()
>>>>>>> 0578a305

	var success bool
	if g2x, success = new(big.Int).SetString("b25b5ea8b8b230e5574fec0182e809e3455701323968c602ab56b458d0ba96bf", 16); !success {
		t.Errorf("Could not initialize g2x")
	}
	if g2y, success = new(big.Int).SetString("13edfe75e1c88e030eda220ffc74802144aec67c4e51cb49699d4401c122e19c", 16); !success {
		t.Errorf("Could not initialize g2y")
	}

	zkParam = new(big.Int).SetBytes([]byte("arbitrary zk proof parameter"))
	timeout = time.Duration(100 * time.Millisecond)

	id = big.NewInt(12345)

	secretPoly1 = ScalarPolynomial{big.NewInt(1), big.NewInt(2), big.NewInt(3), big.NewInt(4)}
	secretPoly2 = ScalarPolynomial{big.NewInt(5), big.NewInt(6), big.NewInt(7), big.NewInt(8)}
	return
}

func serializePoint(curve elliptic.Curve, x, y *big.Int) string {
	return base64.StdEncoding.EncodeToString(elliptic.Marshal(curve, x, y))
}

func addParticipantToNodeList(
	n *node,
	id *big.Int,
	secretShare1 *big.Int,
	secretShare2 *big.Int,
	verificationPoints PointTuple,
) *node {
	participant := Participant{
		id,
		secretShare1,
		secretShare2,
		verificationPoints,
	}
	n.otherParticipants = append(n.otherParticipants, participant)
	return n
}

func TestInvalidNodeConstruction(t *testing.T) {
	curve, g2x, g2y, zkParam, timeout, id, secretPoly1, secretPoly2 := getValidNodeParamsForTesting(t)
	zero := big.NewInt(0)

	t.Run("Invalid g2", func(t *testing.T) {
		badPoints := []struct {
			x, y *big.Int
		}{
			// identity rep can't be generator
			{zero, zero},
			// shouldn't allow unnormalized representations
			{g2x, new(big.Int).Add(new(big.Int).Neg(curve.Params().P), g2y)},
			{g2x, new(big.Int).Add(curve.Params().P, g2y)},
			// shouldn't allow non-curve points
			{big.NewInt(1), big.NewInt(1)},
			{big.NewInt(31546753643215432), big.NewInt(2345436543254564)},
		}

		for _, bad := range badPoints {
			node, err := NewNode(
				curve, bad.x, bad.y, zkParam, timeout,
				id, secretPoly1, secretPoly2,
			)
			if node != nil && err == nil {
				t.Errorf(
					"Able to create node with invalid g2:\n"+
						"curve: %v\n"+
						"id: %T\n"+
						"g2: %v, %v\n"+
						"secretPoly1: %v\n"+
						"secretPoly2: %v\n",
					curve.Params().Name, id, bad.x, bad.y, secretPoly1, secretPoly2,
				)
			} else if reflect.TypeOf(err) != reflect.TypeOf((*InvalidCurvePointError)(nil)).Elem() {
				t.Errorf(
					"Got unexpected error from construction with invalid g2:\n"+
						"curve: %v\n"+
						"id: %T\n"+
						"g2: %x %x\n"+
						"secretPoly1: %v\n"+
						"secretPoly2: %v\n"+
						"%v\n",
					curve.Params().Name, id, bad.x, bad.y, secretPoly1, secretPoly2, err,
				)
			}
		}
	})

	t.Run("Invalid polynomials", func(t *testing.T) {
		badPolys := []struct {
			poly1, poly2 ScalarPolynomial
		}{
			// can't have empty polynomials
			{ScalarPolynomial{}, ScalarPolynomial{}},
			{secretPoly1, ScalarPolynomial{}},
			{ScalarPolynomial{}, secretPoly2},
			// can't have polynomials with different lengths
			{secretPoly1, ScalarPolynomial{big.NewInt(1), big.NewInt(2), big.NewInt(3)}},
			{ScalarPolynomial{big.NewInt(1), big.NewInt(2), big.NewInt(3), big.NewInt(4), big.NewInt(5)}, secretPoly2},
			// can't have zero or unnormalized coefficients: 0 < coeff < curve.Params().N
			{secretPoly1, ScalarPolynomial{big.NewInt(1), big.NewInt(-2), big.NewInt(3), big.NewInt(4)}},
			{secretPoly1, ScalarPolynomial{big.NewInt(1), big.NewInt(2), big.NewInt(3), big.NewInt(0)}},
			{secretPoly1, ScalarPolynomial{big.NewInt(1), big.NewInt(2), big.NewInt(3), curve.Params().N}},
		}

		for _, bad := range badPolys {
			node, err := NewNode(
				curve, g2x, g2y, zkParam, timeout,
				id, bad.poly1, bad.poly2,
			)
			if node != nil && err == nil {
				t.Errorf(
					"Able to create node with invalid polynomials:\n"+
						"curve: %v\n"+
						"id: %T\n"+
						"g2: %v, %v\n"+
						"secretPoly1: %v\n"+
						"secretPoly2: %v\n",
					curve.Params().Name, id, g2x, g2y, bad.poly1, bad.poly2,
				)
			} else if reflect.TypeOf(err) != reflect.TypeOf((*InvalidCurveScalarPolynomialError)(nil)).Elem() {
				t.Errorf(
					"Got unexpected error from construction with invalid polynomials:\n"+
						"curve: %v\n"+
						"id: %T\n"+
						"g2: %x %x\n"+
						"secretPoly1: %v\n"+
						"secretPoly2: %v\n"+
						"%v\n",
					curve.Params().Name, id, g2x, g2y, bad.poly1, bad.poly2, err,
				)
			}
		}
	})
}

func TestValidNode(t *testing.T) {
	curve, g2x, g2y, zkParam, timeout, id, secretPoly1, secretPoly2 := getValidNodeParamsForTesting(t)

	node, err := NewNode(
		curve, g2x, g2y, zkParam, timeout,
		id, secretPoly1, secretPoly2,
	)

	if node == nil || err != nil {
		t.Errorf(
			"Could not create new node with params:\n"+
				"curve: %v\n"+
				"g2: %v\n"+
				"zkParam: %v\n"+
				"id: %v\n"+
				"secretPoly1: %v\n"+
				"secretPoly2: %v\n"+
				"%v\n",
			curve.Params().Name, zkParam, serializePoint(curve, g2x, g2y), id, secretPoly1, secretPoly2, err,
		)
	} else {
		t.Run("PublicKeyPart", func(t *testing.T) {
			pubx, puby := node.PublicKeyPart()
			pubkeypt := serializePoint(curve, pubx, puby)
			if pubkeypt != "BHm+Zn753LusVaBilc6HCwcCm/zbLc4o2VnygVsW+BeYSDradyajxGVdpPv8DhEIqP0XtEimhVQZnEfQj/sQ1Lg=" {
				t.Errorf("Got unexpected public key part %v", pubkeypt)
			}
		})

		t.Run("VerificationPoints", func(t *testing.T) {
			vpts := node.VerificationPoints()
			vptsbuf := new(bytes.Buffer)
			for _, vpt := range vpts {
				vptsbuf.Write(elliptic.Marshal(node.curve, vpt.X, vpt.Y))
			}
			vptsb64 := base64.StdEncoding.EncodeToString(vptsbuf.Bytes())
			if vptsb64 != "BMax5xZSzXQf/krKIPf8Um8VxtNkXF900ov5zLIRjlFMrSY43/vaRKlWBdFNX2wW1rRHeRCMiDEQWKbI7fZQDowEbSctUYDuj/77Gwf8m8v8JOvB7Tw8lo6dBF9AYTV8CgMbJo9Srf0xwDGJtwreJFx3ponCK3ivyS8uNQ3O6u5dBgQabgTZtjLYdlgunq9MAao8wgJfq2cxjVXEPVClj7oXFpUJkWuXDS5YvzVlXQHXWS2o0MW/KgMLfatVkOFI+WbGBH4yrdF3UYCk1C/+BQctVteaD+wLLaXZ95Ygr/kgPIFYRFCE30uMAXnGYIvjofbpSJ8fwnDFj2zizRTVBvixcVg=" {
				t.Errorf("Got unexpected verification points %v", vptsb64)
			}
		})
	}
}

func TestProcessSecretShareVerification(t *testing.T) {
	curve, g2x, g2y, zkParam, timeout, id, secretPoly1, secretPoly2 := getValidNodeParamsForTesting(t)

	node1, err := NewNode(
		curve, g2x, g2y, zkParam, timeout,
		id, secretPoly1, secretPoly2,
	)

	if node1 == nil || err != nil {
		t.Errorf(
			"Could not create new node with params:\n"+
				"curve: %v\n"+
				"zkparam: %v\n"+
				"g2: %v\n"+
				"id: %v\n"+
				"secretPoly1: %v\n"+
				"secretPoly2: %v\n"+
				"%v\n",
			curve.Params().Name, zkParam, serializePoint(curve, g2x, g2y), id, secretPoly1, secretPoly2, err,
		)
	} else {
		t.Run("Participant not in node list", func(t *testing.T) {
			fakeNodeID := big.NewInt(99999)

			verified, err := node1.ProcessSecretShareVerification(fakeNodeID)
			if verified || err == nil {
				t.Errorf(
					"Verified an unverified participant with params:\n"+
						"node id: %v\n"+
						"participant id: %v\n"+
						"other participants list length: %v\n"+
						"err: %v\n",
					node1.id, fakeNodeID, len(node1.otherParticipants), err,
				)
			}
		})

		t.Run("Participant in node list with invalid shares", func(t *testing.T) {
			validNodeID := big.NewInt(12345)

			// add participant to node list with invalid shares
			invalidShare1, invalidShare2 := big.NewInt(9), big.NewInt(9)
			invalidPoints := PointTuple{{big.NewInt(9), big.NewInt(9)}}
			node2 := addParticipantToNodeList(
				node1, validNodeID, invalidShare1, invalidShare2, invalidPoints,
			)

			verified, err := node2.ProcessSecretShareVerification(id)
			if verified {
				t.Errorf(
					"Verified a participant with invalid shares:\n"+
						"node id: %v\n"+
						"participant id: %v\n"+
						"invalid share1: %v\n"+
						"invalid share2: %v\n"+
						"err: %v\n",
					node2.id, validNodeID, invalidShare1, invalidShare2, err,
				)
			}
		})

		t.Run("Participant in node list with valid points", func(t *testing.T) {
			validNodeID := big.NewInt(12345)

			// add participant to node list with valid shares
			validShare1, validShare2 := node1.EvaluatePolynomials(validNodeID)
			validPoints := node1.VerificationPoints()
			node3 := addParticipantToNodeList(
				node1, validNodeID, validShare1, validShare2, validPoints,
			)

			verified, err := node3.ProcessSecretShareVerification(validNodeID)
			if !verified || err != nil {
				t.Errorf(
					"Unable to verify a participant with valid shares:\n"+
						"node id: %v\n"+
						"participant id: %v\n"+
						"valid share1: %v\n"+
						"valid share2: %v\n"+
						"err: %v\n",
					node3.id, validNodeID, validShare1, validShare2, err,
				)
			}
		})
	}
}

func TestEvaluatePolynomials(t *testing.T) {
	curve, g2x, g2y, zkParam, timeout, id, secretPoly1, secretPoly2 := getValidNodeParamsForTesting(t)

	node, err := NewNode(
		curve, g2x, g2y, zkParam, timeout,
		id, secretPoly1, secretPoly2,
	)

	// invalidID := big.NewInt(9)

	if node == nil || err != nil {
		t.Errorf(
			"Could not create new node with params:\n"+
				"curve: %v\n"+
				"zkparam:%v\n"+
				"g2: %v\n"+
				"id: %v\n"+
				"secretPoly1: %v\n"+
				"secretPoly2: %v\n"+
				"%v\n",
			curve.Params().Name, zkParam, serializePoint(curve, g2x, g2y), id, secretPoly1, secretPoly2, err,
		)
	} else {
		// t.Run("invalid ID returns incorrect shares", func(t *testing.T) {
		// 	invalidShare1, invalidShare2 := node.EvaluatePolynomials(invalidID)
		// 	if (invalidShare1 is incorrect...) {
		// 		t.Errorf(
		// 			"invalid id should have invalid shares:\n"
		// 				"nodeID: %v\n"+
		// 				"invalidID: %v\n"+
		// 				"invalid share1: %v\n"+
		// 				"invalid share2: %v\n",
		// 			node.id, invalidID, invalidShare1, invalidShare2,
		// 		)

		// 	}
		// })

		t.Run("node returns correct shares", func(t *testing.T) {
			validNodeID := big.NewInt(12345)
			correctShare1, correctShare2 := big.NewInt(7525921076266), big.NewInt(15051994576250)
			share1, share2 := node.EvaluatePolynomials(validNodeID)
			if share1.Uint64() != correctShare1.Uint64() || share2.Uint64() != correctShare2.Uint64() {
				t.Errorf(
					"node %v should have correct shares:\n"+
						"correct share1: %v\n"+
						"correct share2: %v\n"+
						"but received:\n"+
						"incorrect share1: %v\n"+
						"incorrect share2: %v\n",
					node.id, correctShare1, correctShare2, share1, share2,
				)
			}
		})
	}
}

func TestGenerateNodeAndSecrets(t *testing.T) {
	curve, g2x, g2y, zkParam, timeout, id, _, _ := getValidNodeParamsForTesting(t)
	threshold := 4

	gNode, err := GenerateNode(
		curve, g2x, g2y, zkParam,
		timeout, id, rand.Reader, threshold,
	)
	if gNode == nil || err != nil {
		t.Errorf(
			"Could not create new node with params:\n"+
				"curve: %v\n"+
				"zkparam:%v\n"+
				"g2: %v\n"+
				"id: %v\n"+
				"%v\n",
			curve.Params().Name, zkParam, serializePoint(curve, g2x, g2y), id, err,
		)
	}

	t.Run("Add participants and verify shares", func(t *testing.T) {
		validNodeID := big.NewInt(12345)

		//add participant to node list with valid shares
		validShare1, validShare2 := gNode.EvaluatePolynomials(validNodeID)
		validPoints := gNode.VerificationPoints()
		gNode := addParticipantToNodeList(
			gNode, validNodeID, validShare1, validShare2, validPoints,
		)

		verified, err := gNode.ProcessSecretShareVerification(validNodeID)
		if !verified || err != nil {
			t.Errorf(
				"Unable to verify a participant with valid shares:\n"+
					"node id: %v\n"+
					"participant id: %v\n"+
					"valid share1: %v\n"+
					"valid share2: %v\n"+
					"err: %v\n",
				gNode.id, validNodeID, validShare1, validShare2, err,
			)
		}
	})

}<|MERGE_RESOLUTION|>--- conflicted
+++ resolved
@@ -25,13 +25,10 @@
 	secretPoly1 ScalarPolynomial,
 	secretPoly2 ScalarPolynomial,
 ) {
-<<<<<<< HEAD
-	curve = elliptic.P256()
-=======
+
 	// curve = elliptic.P256()
 	curve = crypto.S256()
 	hash = sha512.New512_256()
->>>>>>> 0578a305
 
 	var success bool
 	if g2x, success = new(big.Int).SetString("b25b5ea8b8b230e5574fec0182e809e3455701323968c602ab56b458d0ba96bf", 16); !success {
